[build-system]
requires = ["setuptools>=78.1.1", "setuptools-scm[toml]>=6.2"]
build-backend = "setuptools.build_meta"

[project]
name = "pynxtools-em"
dynamic = ["version"]
authors = [
    { name = "The NOMAD Authors" },
]
description = "Make electron microscopy results interoperable via NeXus"
readme = "README.md"
license= {text = "Apache-2.0"}
<<<<<<< HEAD
requires-python = ">=3.10"
classifiers = [
=======
requires-python = ">=3.9"
classifiers = [
    "Programming Language :: Python :: 3.9",
>>>>>>> 610cff1b
    "Programming Language :: Python :: 3.10",
    "Programming Language :: Python :: 3.11",
    "Programming Language :: Python :: 3.12",
    "Programming Language :: Python :: 3.13",
    "License :: OSI Approved :: Apache Software License",
    "Operating System :: OS Independent",
]
dependencies = [
<<<<<<< HEAD
    # "pynxtools @ git+https://github.com/FAIRmat-NFDI/pynxtools.git@v0.11.0-rc.1",
=======
    "pint",
    "pynxtools>=0.10.1",
    "hyperspy>=1.7.6",  
    "rosettasciio>=0.6",
    "kikuchipy>=0.9.0",
    "pyxem>=0.16.0",
>>>>>>> 610cff1b
    "numpy>=1.22.4,<2.0.0",
    "pint",
    "hyperspy>=1.7.6",  
    "rosettasciio>=0.9.0",
    "kikuchipy>=0.11.2",
    "pyxem",
    "nionswift",
    "flatdict",
    "xmltodict",
    "xraydb",
    "tzlocal"
]

[project.urls]
"Homepage" = "https://github.com/FAIRmat-NFDI/pynxtools-em"
"Bug Tracker" = "https://github.com/FAIRmat-NFDI/pynxtools-em/issues"

[project.optional-dependencies]
dev = [
    "mypy",
    "ruff>=0.12.0",
    "pytest",
    "pytest-timeout",
    "pytest-cov",
    "pytest-xdist",
    "structlog",
    "types-pyyaml",
    "types-pytz",
    "types-requests",
    "requests>=2.32.4",
    "urllib3>=2.5.0",
    "pip-tools",
    "uv",
    "pre-commit"
]
dev-nomad = [
    "pillow==10.0.1"
]
docs = [
    "mkdocs",
    "mkdocs-material",
    "mkdocs-material-extensions",
    "mkdocs-macros-plugin",
    "mkdocs-click",
    "markdown-include"
]
ipynb = [
    "jupyter",
    "jupyterlab",
    "jupyterlab_h5web"
]

[project.entry-points."pynxtools.reader"]
em = "pynxtools_em.reader:EMReader"

[project.entry-points.'nomad.plugin']
em_example = "pynxtools_em.nomad.entrypoints:em_example"
# em_app = "pynxtools_em.nomad.entrypoints:em_app"

[tool.setuptools.packages.find]
where = [
    "src",
]
exclude = ["dev/*"]

[tool.setuptools_scm]
version_scheme = "no-guess-dev"
local_scheme = "node-and-date"

[tool.ruff]
include = ["src/*.py", "tests/*.py"]
line-length = 88
indent-width = 4

[tool.ruff.lint]
select = [
    "E", # pycodestyle
    "W", # pycodestyle
    "PL", # pylint
]
ignore = [
    "E501", # Line too long ({width} > {limit} characters)
    "E701", # Multiple statements on one line (colon)
    "E731", # Do not assign a lambda expression, use a def
    "E402",  # Module level import not at top of file
    "PLR0911", # Too many return statements
    "PLR0912", # Too many branches
    "PLR0913", # Too many arguments in function definition
    "PLR0915", # Too many statements
    "PLR2004", # Magic value used instead of constant
    "PLW0603", # Using the global statement
    "PLW2901", # redefined-loop-name
    "PLR1714", # consider-using-in
    "PLR5501", # else-if-used
]
fixable = ["ALL"]

[tool.ruff.format]
quote-style = "double"
indent-style = "space"
skip-magic-trailing-comma = false
line-ending = "auto"

[tool.mypy]
strict = false
ignore_missing_imports = true
follow_imports = "silent"
no_strict_optional = true
disable_error_code = "import, annotation-unchecked"<|MERGE_RESOLUTION|>--- conflicted
+++ resolved
@@ -8,17 +8,12 @@
 authors = [
     { name = "The NOMAD Authors" },
 ]
-description = "Make electron microscopy results interoperable via NeXus"
+description = "A reader for transferring EM from vendor formats to NeXus and NOMAD."
 readme = "README.md"
-license= {text = "Apache-2.0"}
-<<<<<<< HEAD
-requires-python = ">=3.10"
-classifiers = [
-=======
+license= { file = "LICENSE" }
 requires-python = ">=3.9"
 classifiers = [
     "Programming Language :: Python :: 3.9",
->>>>>>> 610cff1b
     "Programming Language :: Python :: 3.10",
     "Programming Language :: Python :: 3.11",
     "Programming Language :: Python :: 3.12",
@@ -27,53 +22,35 @@
     "Operating System :: OS Independent",
 ]
 dependencies = [
-<<<<<<< HEAD
-    # "pynxtools @ git+https://github.com/FAIRmat-NFDI/pynxtools.git@v0.11.0-rc.1",
-=======
-    "pint",
-    "pynxtools>=0.10.1",
-    "hyperspy>=1.7.6",  
-    "rosettasciio>=0.6",
-    "kikuchipy>=0.9.0",
-    "pyxem>=0.16.0",
->>>>>>> 610cff1b
+    "h5py>=3.6.0",
     "numpy>=1.22.4,<2.0.0",
-    "pint",
-    "hyperspy>=1.7.6",  
+    "pynxtools>=0.11.0",
+    "hyperspy>=1.7.6",
     "rosettasciio>=0.9.0",
     "kikuchipy>=0.11.2",
     "pyxem",
     "nionswift",
+    "pint",
     "flatdict",
     "xmltodict",
     "xraydb",
     "tzlocal"
 ]
 
-[project.urls]
-"Homepage" = "https://github.com/FAIRmat-NFDI/pynxtools-em"
-"Bug Tracker" = "https://github.com/FAIRmat-NFDI/pynxtools-em/issues"
 
 [project.optional-dependencies]
 dev = [
     "mypy",
     "ruff>=0.12.0",
     "pytest",
+    "pytest-cov",
     "pytest-timeout",
-    "pytest-cov",
-    "pytest-xdist",
     "structlog",
     "types-pyyaml",
     "types-pytz",
     "types-requests",
-    "requests>=2.32.4",
-    "urllib3>=2.5.0",
-    "pip-tools",
     "uv",
     "pre-commit"
-]
-dev-nomad = [
-    "pillow==10.0.1"
 ]
 docs = [
     "mkdocs",
@@ -81,13 +58,18 @@
     "mkdocs-material-extensions",
     "mkdocs-macros-plugin",
     "mkdocs-click",
-    "markdown-include"
+    "pymdown-extensions",
+    "mkdocs-click"
 ]
 ipynb = [
     "jupyter",
     "jupyterlab",
     "jupyterlab_h5web"
 ]
+
+[project.urls]
+"Homepage" = "https://github.com/FAIRmat-NFDI/pynxtools-em"
+"Bug Tracker" = "https://github.com/FAIRmat-NFDI/pynxtools-em/issues"
 
 [project.entry-points."pynxtools.reader"]
 em = "pynxtools_em.reader:EMReader"
@@ -116,6 +98,7 @@
     "E", # pycodestyle
     "W", # pycodestyle
     "PL", # pylint
+    # "NPY201", # reactivate when using numpy > 2.0
 ]
 ignore = [
     "E501", # Line too long ({width} > {limit} characters)
