--- conflicted
+++ resolved
@@ -23,12 +23,8 @@
 ]
 dependencies = [
     "pint==0.17",
-<<<<<<< HEAD
     "pynxtools>=0.9.0",
-=======
-    "pynxtools>=0.7.0,<=0.7.4",
     "hyperspy==1.7.6",  
->>>>>>> 9e651ea6
     "rosettasciio>=0.6",
     "kikuchipy>=0.9.0",
     "pyxem>=0.16.0",
