name: linting

on: [push]

env:
  UV_SYSTEM_PYTHON: true
jobs:
  linting:
    runs-on: ubuntu-latest
    strategy:
      fail-fast: false
      matrix:
<<<<<<< HEAD
        python_version: ["3.10", "3.11", "3.12", "3.13"]
=======
        python_version: ["3.9", "3.10", "3.11", "3.12"]
>>>>>>> 610cff1b

    steps:
      - uses: actions/checkout@v4
        with:
          fetch-depth: 0
          submodules: recursive
      - name: Set up Python ${{ matrix.python_version }}
        uses: actions/setup-python@v5
        with:
          python-version: ${{ matrix.python_version }}
      - name: Install dependencies
        run: |
          curl -LsSf https://astral.sh/uv/install.sh | sh
          uv pip install ".[dev,docs]"
      - name: ruff check
        run: |
          ruff check src/pynxtools_em tests
      - name: ruff formatting
        run: |
          ruff format --check src/pynxtools_em tests
      - name: mypy
        run: |
          mypy src/pynxtools_em tests<|MERGE_RESOLUTION|>--- conflicted
+++ resolved
@@ -10,11 +10,7 @@
     strategy:
       fail-fast: false
       matrix:
-<<<<<<< HEAD
-        python_version: ["3.10", "3.11", "3.12", "3.13"]
-=======
-        python_version: ["3.9", "3.10", "3.11", "3.12"]
->>>>>>> 610cff1b
+        python_version: ["3.9", "3.10", "3.11", "3.12", "3.13"]
 
     steps:
       - uses: actions/checkout@v4
