name: pytest

on:
  push:
    branches: [main]
  pull_request:
    branches: [main]

jobs:
  pytest:
    runs-on: ubuntu-latest
    strategy:
      fail-fast: false
      matrix:
<<<<<<< HEAD
        python-version: ["3.9", "3.10", "3.11", "3.12", "3.13"]
=======
        python_version: ["3.10", "3.11", "3.12", "3.13"]
>>>>>>> ecd41cb8

    steps:
      - uses: actions/checkout@v4
        with:
          fetch-depth: 0
          submodules: recursive
      - name: Install uv and set the python version to ${{ matrix.python-version }}
        uses: astral-sh/setup-uv@v5
        with:
          python-version: ${{ matrix.python-version }}
      - name: Install nomad
<<<<<<< HEAD
        if: "${{ matrix.python-version != '3.9'}}"
        run: |
          uv pip install nomad-lab[infrastructure]@git+https://gitlab.mpcdf.mpg.de/nomad-lab/nomad-FAIR.git
      - name: Install package and pynxtools master branch
=======
        run: |
          uv pip install nomad-lab[infrastructure]@git+https://gitlab.mpcdf.mpg.de/nomad-lab/nomad-FAIR.git
      - name: Install package
>>>>>>> ecd41cb8
        run: |
          uv pip install ".[dev]"
      - name: Install pynxtools master branch
        run: |
          uv pip install pynxtools@git+https://github.com/FAIRmat-NFDI/pynxtools@master
      - name: Test with pytest
        run: |
          coverage run -m pytest -sv --show-capture=no tests<|MERGE_RESOLUTION|>--- conflicted
+++ resolved
@@ -12,11 +12,7 @@
     strategy:
       fail-fast: false
       matrix:
-<<<<<<< HEAD
-        python-version: ["3.9", "3.10", "3.11", "3.12", "3.13"]
-=======
         python_version: ["3.10", "3.11", "3.12", "3.13"]
->>>>>>> ecd41cb8
 
     steps:
       - uses: actions/checkout@v4
@@ -28,16 +24,9 @@
         with:
           python-version: ${{ matrix.python-version }}
       - name: Install nomad
-<<<<<<< HEAD
-        if: "${{ matrix.python-version != '3.9'}}"
-        run: |
-          uv pip install nomad-lab[infrastructure]@git+https://gitlab.mpcdf.mpg.de/nomad-lab/nomad-FAIR.git
-      - name: Install package and pynxtools master branch
-=======
         run: |
           uv pip install nomad-lab[infrastructure]@git+https://gitlab.mpcdf.mpg.de/nomad-lab/nomad-FAIR.git
       - name: Install package
->>>>>>> ecd41cb8
         run: |
           uv pip install ".[dev]"
       - name: Install pynxtools master branch
